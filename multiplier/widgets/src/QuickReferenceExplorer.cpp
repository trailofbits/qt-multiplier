--- conflicted
+++ resolved
@@ -288,12 +288,7 @@
 }
 
 QString QuickReferenceExplorer::GenerateWindowName(
-<<<<<<< HEAD
     const QString &entity_name, IReferenceExplorerModel::ExpansionMode mode) {
-=======
-    const QString &entity_name,
-    const IReferenceExplorerModel::ExpansionMode &expansion_mode) {
->>>>>>> 72e162d3
 
   auto quoted_entity_name = QString("`") + entity_name + "`";
 
@@ -307,12 +302,7 @@
 }
 
 QString QuickReferenceExplorer::GenerateWindowName(
-<<<<<<< HEAD
     const RawEntityId &entity_id, IReferenceExplorerModel::ExpansionMode mode) {
-=======
-    const RawEntityId &entity_id,
-    const IReferenceExplorerModel::ExpansionMode &expansion_mode) {
->>>>>>> 72e162d3
 
   auto entity_name = tr("Entity ID #") + QString::number(entity_id);
   return GenerateWindowName(entity_name, expansion_mode);
