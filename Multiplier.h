--- conflicted
+++ resolved
@@ -99,16 +99,12 @@
 
  public slots:
   void ActOnTokenPressEvent(EventSource source, EventLocations locs);
-<<<<<<< HEAD
-
-=======
   void SetSingleEntityGlobal(const QString& name, mx::RawEntityId id);
   void SetMultipleEntitiesGlobal(const QString& name,
                                  const std::vector<mx::RawEntityId>& ids);
 
  signals:
   void IndexReady(void);
->>>>>>> e27d8e29
 };
 
 }  // namespace gui
